<<<<<<< HEAD
﻿using System;
using System.Windows;           // Add this for Window class
=======
﻿using DG2072_USB_Control;
using DG2072_USB_Control.Continuous.Noise;
>>>>>>> f2e2a8d6
using DG2072_USB_Control.Services;
using System;

public class NoiseGen : WaveformGenerator, INoiseEventHandler
{
    public NoiseGen(RigolDG2072 device, int channel, Window mainWindow)
        : base(device, channel, mainWindow)
    {
    }

    /// <summary>
    /// Apply noise waveform parameters
    /// </summary>
    public override void ApplyParameters()
    {
        if (!IsDeviceConnected()) return;

        try
        {
            // Get current parameters
            double amplitude = GetAmplitudeFromUI();
            double offset = GetOffsetFromUI();

            // Apply noise waveform with current amplitude and offset
            Device.SendCommand($":SOURCE{ActiveChannel}:APPLY:NOIS {amplitude},{offset}");
            Log($"Applied Noise waveform to CH{ActiveChannel} with " +
                $"Amp={UnitConversionUtility.FormatWithMinimumDecimals(amplitude)}Vpp, " +
                $"Offset={UnitConversionUtility.FormatWithMinimumDecimals(offset)}V");
        }
        catch (Exception ex)
        {
            Log($"Error applying noise parameters: {ex.Message}");
        }
    }

    /// <summary>
    /// Refresh the noise parameters from the device
    /// </summary>
    public override void RefreshParameters()
    {
        if (!IsDeviceConnected()) return;

        try
        {
            // For Noise waveforms, we only have amplitude and offset parameters
            // which are already handled by MainWindow.
            Log($"Refreshed Noise parameters for CH{ActiveChannel}");
        }
        catch (Exception ex)
        {
            Log($"Error refreshing noise parameters: {ex.Message}");
        }
    }
}<|MERGE_RESOLUTION|>--- conflicted
+++ resolved
@@ -1,12 +1,9 @@
-<<<<<<< HEAD
-﻿using System;
-using System.Windows;           // Add this for Window class
-=======
 ﻿using DG2072_USB_Control;
 using DG2072_USB_Control.Continuous.Noise;
->>>>>>> f2e2a8d6
 using DG2072_USB_Control.Services;
 using System;
+using System.Windows;           // Add this for Window class
+using DG2072_USB_Control.Services;
 
 public class NoiseGen : WaveformGenerator, INoiseEventHandler
 {

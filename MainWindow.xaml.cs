--- conflicted
+++ resolved
@@ -21,11 +21,8 @@
 using DG2072_USB_Control.Continuous.Square;
 using DG2072_USB_Control.Continuous.Sinusoid;
 using DG2072_USB_Control.Continuous.DC;
-<<<<<<< HEAD
 using DG2072_USB_Control.Continuous.Noise;
-=======
-
->>>>>>> 992704da
+using DG2072_USB_Control.Continuous.ArbitraryWaveform;
 
 namespace DG2072_USB_Control
 {
@@ -90,12 +87,12 @@
         //dc generator management
         private DCGen dcGenerator;
 
-<<<<<<< HEAD
         // Noise generator management
         private NoiseGen noiseGenerator;
 
-=======
->>>>>>> 992704da
+        // Arbitrary Waveform Generator Management
+        private ArbitraryWaveformGen arbitraryWaveformGen;
+
         public MainWindow()
         {
             InitializeComponent();
@@ -148,13 +145,14 @@
                 if (dcGenerator != null)
                     dcGenerator.ActiveChannel = activeChannel;
 
-<<<<<<< HEAD
                 //update noise generator with the new active channel
                 if (noiseGenerator != null)
                     noiseGenerator.ActiveChannel = activeChannel;
 
-=======
->>>>>>> 992704da
+                // Update arbitrary waveform generator with the new active channel
+                if (arbitraryWaveformGen != null)
+                    arbitraryWaveformGen.ActiveChannel = activeChannel;
+
             }
             else
             {
@@ -876,9 +874,6 @@
             // Find and store reference to phase panel
             PhaseDockPanel = FindVisualParent<DockPanel>(ChannelPhaseTextBox);
 
-            // Initialize arbitrary waveform controls
-            InitializeArbitraryWaveformControls();
-
             // Initialize frequency/period mode with frequency mode active by default
             _frequencyModeActive = true;
             FrequencyPeriodModeToggle.IsChecked = true;
@@ -908,13 +903,14 @@
             dcGenerator = new DCGen(rigolDG2072, activeChannel, this);
             dcGenerator.LogEvent += (s, message) => LogMessage(message);
 
-<<<<<<< HEAD
             // initialize the noise generator after UI references are set up
             noiseGenerator = new NoiseGen(rigolDG2072, activeChannel, this);
             noiseGenerator.LogEvent += (s, message) => LogMessage(message);
 
-=======
->>>>>>> 992704da
+            // Initialize the arbitrary waveform generator
+            arbitraryWaveformGen = new ArbitraryWaveformGen(rigolDG2072, activeChannel, this);
+            arbitraryWaveformGen.LogEvent += (s, message) => LogMessage(message);
+
             // After window initialization, use a small delay before auto-connecting
             // This gives the UI time to fully render before connecting
             DispatcherTimer startupTimer = new DispatcherTimer
@@ -1856,12 +1852,19 @@
         // Update the UpdateWaveformSpecificControls method to use the pulse generator
         private void UpdateWaveformSpecificControls(string waveformType)
         {
+            // Convert to uppercase for case-insensitive comparison
             string waveform = waveformType.ToUpper();
+
+            // Rename "USER" to "ARBITRARY WAVEFORMS" for clarity in code
+            if (waveform == "USER")
+                waveform = "ARBITRARY WAVEFORMS";
+
             bool isPulse = (waveform == "PULSE");
             bool isNoise = (waveform == "NOISE");
             bool isDualTone = (waveform == "DUAL TONE");
             bool isHarmonic = (waveform == "HARMONIC");
             bool isDC = (waveform == "DC");
+            bool isArbitraryWaveform = (waveform == "ARBITRARY WAVEFORMS");
 
             // Use the pulse generator to update pulse controls
             if (pulseGenerator != null)
@@ -1926,7 +1929,7 @@
                 // Show/hide pulse-specific controls
                 PulseWidthDockPanel.Visibility = pulseVisibility;
                 PulseRiseTimeDockPanel.Visibility = pulseVisibility;
-                //PulseFallTimeDockPanel.Visibility = pulseVisibility; UpdateWaveformSpecificControls
+                PulseFallTimeDockPanel.Visibility = pulseVisibility;
 
                 // Show/hide the mode toggle
                 if (PulseRateModeDockPanel != null)
@@ -2006,7 +2009,7 @@
             // Handle arbitrary waveform controls visibility
             if (ArbitraryWaveformGroupBox != null)
             {
-                ArbitraryWaveformGroupBox.Visibility = (waveform == "USER") ? Visibility.Visible : Visibility.Collapsed;
+                ArbitraryWaveformGroupBox.Visibility = isArbitraryWaveform ? Visibility.Visible : Visibility.Collapsed;
             }
 
             // Handle harmonic-specific controls
@@ -2050,8 +2053,6 @@
             }
 
             // DC group box visibility
-            // DC group box visibility
-            // DC group box visibility
             if (DCGroupBox != null)
             {
                 DCGroupBox.Visibility = isDC ? Visibility.Visible : Visibility.Collapsed;
@@ -2089,9 +2090,6 @@
                 if (FindVisualParent<DockPanel>(ChannelOffsetTextBox) != null)
                     FindVisualParent<DockPanel>(ChannelOffsetTextBox).Visibility = Visibility.Visible;
             }
-
-
-
         }
 
         private void ChannelDutyCycleTextBox_TextChanged(object sender, TextChangedEventArgs e)
@@ -2510,47 +2508,10 @@
 
         private void RefreshArbitraryWaveformSettings(int channel)
         {
-            try
-            {
-                // Get current arbitrary waveform type
-                string waveformType = rigolDG2072.GetArbitraryWaveformType(channel);
-
-                // Try to get the friendly name and category
-                string friendlyName = rigolDG2072.GetCurrentArbitraryWaveformName(channel);
-                var category = rigolDG2072.GetCurrentArbitraryWaveformCategory(channel);
-
-                Dispatcher.Invoke(() =>
-                {
-                    // Select the correct category in the combo box if found
-                    if (category.HasValue && ArbitraryWaveformCategoryComboBox != null)
-                    {
-                        ArbitraryWaveformCategoryComboBox.SelectedItem = category.Value.ToString();
-                        LoadArbitraryWaveformsForCategory();
-                    }
-
-                    // Select the correct waveform in the combo box if found
-                    if (!string.IsNullOrEmpty(friendlyName) && ArbitraryWaveformComboBox != null)
-                    {
-                        foreach (var item in ArbitraryWaveformComboBox.Items)
-                        {
-                            if (item.ToString() == friendlyName)
-                            {
-                                ArbitraryWaveformComboBox.SelectedItem = item;
-                                break;
-                            }
-                        }
-                    }
-
-                    // Update parameter controls based on selected waveform
-                    if (ArbitraryWaveformComboBox.SelectedItem != null)
-                    {
-                        UpdateArbitraryWaveformParameters(ArbitraryWaveformComboBox.SelectedItem.ToString());
-                    }
-                });
-            }
-            catch (Exception ex)
-            {
-                LogMessage($"Error refreshing arbitrary waveform settings: {ex.Message}");
+            if (arbitraryWaveformGen != null)
+            {
+                arbitraryWaveformGen.ActiveChannel = channel;
+                arbitraryWaveformGen.RefreshArbitraryWaveformSettings();
             }
         }
 
@@ -2645,188 +2606,92 @@
         // Event handler for parameter text changes
         private void ArbitraryParamTextBox_TextChanged(object sender, TextChangedEventArgs e)
         {
-            if (!isConnected) return;
-
-            TextBox textBox = sender as TextBox;
-            if (textBox == null || !double.TryParse(textBox.Text, out double value)) return;
-
-            // Get parameter number from Tag
-            if (!int.TryParse(textBox.Tag.ToString(), out int paramNumber)) return;
-
-            // Use a timer to delay the update until user stops typing
-            DispatcherTimer timer = null;
-
-            switch (paramNumber)
-            {
-                case 1:
-                    if (_arbitraryParam1UpdateTimer == null)
-                    {
-                        _arbitraryParam1UpdateTimer = new DispatcherTimer
-                        {
-                            Interval = TimeSpan.FromMilliseconds(500)
-                        };
-                        _arbitraryParam1UpdateTimer.Tick += (s, args) =>
-                        {
-                            _arbitraryParam1UpdateTimer.Stop();
-                            if (double.TryParse(ArbitraryParam1TextBox.Text, out double param))
-                            {
-                                // Update will happen when Apply button is clicked
-                                LogMessage($"Parameter 1 set to {param}");
-                            }
-                        };
-                    }
-                    timer = _arbitraryParam1UpdateTimer;
-                    break;
-
-                case 2:
-                    if (_arbitraryParam2UpdateTimer == null)
-                    {
-                        _arbitraryParam2UpdateTimer = new DispatcherTimer
-                        {
-                            Interval = TimeSpan.FromMilliseconds(500)
-                        };
-                        _arbitraryParam2UpdateTimer.Tick += (s, args) =>
-                        {
-                            _arbitraryParam2UpdateTimer.Stop();
-                            if (double.TryParse(ArbitraryParam2TextBox.Text, out double param))
-                            {
-                                // Update will happen when Apply button is clicked
-                                LogMessage($"Parameter 2 set to {param}");
-                            }
-                        };
-                    }
-                    timer = _arbitraryParam2UpdateTimer;
-                    break;
-            }
-
-            if (timer != null)
-            {
-                timer.Stop();
-                timer.Start();
-            }
+            if (arbitraryWaveformGen != null)
+                arbitraryWaveformGen.OnParameterTextChanged(sender, e);
         }
 
         // Event handler for parameter text box lost focus
         private void ArbitraryParamTextBox_LostFocus(object sender, RoutedEventArgs e)
         {
-            TextBox textBox = sender as TextBox;
-            if (textBox == null || !double.TryParse(textBox.Text, out double value)) return;
-
-            // Format the value with appropriate number of decimal places
-            textBox.Text = UnitConversionUtility.FormatWithMinimumDecimals(value, 1); // 1 decimal for frequency
+            if (arbitraryWaveformGen != null)
+                arbitraryWaveformGen.OnParameterLostFocus(sender, e);
         }
 
 
         // Event handler for when the arbitrary waveform category changes
         private void ArbitraryWaveformCategoryComboBox_SelectionChanged(object sender, SelectionChangedEventArgs e)
         {
-            // Update the available waveforms for the selected category
-            LoadArbitraryWaveformsForCategory();
-        }
-
-        // Load the ArbitraryWaveformCategory enum values into the category ComboBox
-        private void InitializeArbitraryWaveformControls()
-        {
-            // Clear existing items
-            ArbitraryWaveformCategoryComboBox.Items.Clear();
-
-            // Get all categories from the RigolDG2072 instance
-            var categories = rigolDG2072.GetArbitraryWaveformCategories();
-
-            // Add each category to the ComboBox
-            foreach (var category in categories)
-            {
-                ArbitraryWaveformCategoryComboBox.Items.Add(category.ToString());
-            }
-
-            // Select the first category by default
-            if (ArbitraryWaveformCategoryComboBox.Items.Count > 0)
-            {
-                ArbitraryWaveformCategoryComboBox.SelectedIndex = 0;
-            }
-        }
-
-        // Load waveforms for the currently selected category
-        private void LoadArbitraryWaveformsForCategory()
-        {
-            // Clear existing items
-            ArbitraryWaveformComboBox.Items.Clear();
-
-            // Get the selected category
-            if (ArbitraryWaveformCategoryComboBox.SelectedItem == null)
-                return;
-
-            // Parse the selected category string back to the enum value
-            if (Enum.TryParse(ArbitraryWaveformCategoryComboBox.SelectedItem.ToString(), out RigolDG2072.ArbitraryWaveformCategory selectedCategory))
-            {
-                // Get waveforms for the selected category
-                var waveforms = rigolDG2072.GetArbitraryWaveformNames(selectedCategory);
-
-                // Add each waveform to the ComboBox
-                foreach (var waveform in waveforms)
-                {
-                    ArbitraryWaveformComboBox.Items.Add(waveform);
-                }
-
-                // Select the first waveform by default
-                if (ArbitraryWaveformComboBox.Items.Count > 0)
-                {
-                    ArbitraryWaveformComboBox.SelectedIndex = 0;
-                }
-            }
-        }
+            if (arbitraryWaveformGen != null)
+                arbitraryWaveformGen.OnCategorySelectionChanged(sender, e);
+        }
+
+        //// Load the ArbitraryWaveformCategory enum values into the category ComboBox
+        //private void InitializeArbitraryWaveformControls()
+        //{
+        //    // Clear existing items
+        //    ArbitraryWaveformCategoryComboBox.Items.Clear();
+
+        //    // Get all categories from the RigolDG2072 instance
+        //    var categories = rigolDG2072.GetArbitraryWaveformCategories();
+
+        //    // Add each category to the ComboBox
+        //    foreach (var category in categories)
+        //    {
+        //        ArbitraryWaveformCategoryComboBox.Items.Add(category.ToString());
+        //    }
+
+        //    // Select the first category by default
+        //    if (ArbitraryWaveformCategoryComboBox.Items.Count > 0)
+        //    {
+        //        ArbitraryWaveformCategoryComboBox.SelectedIndex = 0;
+        //    }
+        //}
+
+        //// Load waveforms for the currently selected category
+        //private void LoadArbitraryWaveformsForCategory()
+        //{
+        //    // Clear existing items
+        //    ArbitraryWaveformComboBox.Items.Clear();
+
+        //    // Get the selected category
+        //    if (ArbitraryWaveformCategoryComboBox.SelectedItem == null)
+        //        return;
+
+        //    // Parse the selected category string back to the enum value
+        //    if (Enum.TryParse(ArbitraryWaveformCategoryComboBox.SelectedItem.ToString(), out RigolDG2072.ArbitraryWaveformCategory selectedCategory))
+        //    {
+        //        // Get waveforms for the selected category
+        //        var waveforms = rigolDG2072.GetArbitraryWaveformNames(selectedCategory);
+
+        //        // Add each waveform to the ComboBox
+        //        foreach (var waveform in waveforms)
+        //        {
+        //            ArbitraryWaveformComboBox.Items.Add(waveform);
+        //        }
+
+        //        // Select the first waveform by default
+        //        if (ArbitraryWaveformComboBox.Items.Count > 0)
+        //        {
+        //            ArbitraryWaveformComboBox.SelectedIndex = 0;
+        //        }
+        //    }
+        //}
 
         // Update the arbitrary waveform info text when a waveform is selected
         private void ArbitraryWaveformComboBox_SelectionChanged(object sender, SelectionChangedEventArgs e)
         {
-            if (ArbitraryWaveformComboBox.SelectedItem != null)
-            {
-                string selectedWaveform = ArbitraryWaveformComboBox.SelectedItem.ToString();
-                UpdateArbitraryWaveformParameters(selectedWaveform);
-            }
-        }
+            if (arbitraryWaveformGen != null)
+                arbitraryWaveformGen.OnWaveformSelectionChanged(sender, e);
+        }
+
 
         // Apply the selected arbitrary waveform
         // Apply the selected arbitrary waveform
         // Apply the selected arbitrary waveform
         private void ApplyArbitraryWaveformButton_Click(object sender, RoutedEventArgs e)
         {
-            try
-            {
-                if (ArbitraryWaveformCategoryComboBox.SelectedItem == null ||
-                    ArbitraryWaveformComboBox.SelectedItem == null)
-                    return;
-
-                // Get the selected category and waveform
-                if (Enum.TryParse(ArbitraryWaveformCategoryComboBox.SelectedItem.ToString(),
-                                  out RigolDG2072.ArbitraryWaveformCategory selectedCategory))
-                {
-                    string selectedArbWaveform = ArbitraryWaveformComboBox.SelectedItem.ToString();
-
-                    // Get current parameters from UI
-                    double frequency = GetFrequencyFromUI();
-                    double amplitude = GetAmplitudeFromUI();
-                    double offset = GetOffsetFromUI();
-                    double phase = GetPhaseFromUI();
-
-                    // Apply the arbitrary waveform
-                    rigolDG2072.SetArbitraryWaveform(activeChannel, selectedCategory, selectedArbWaveform);
-
-                    // Apply basic parameters
-                    rigolDG2072.SetFrequency(activeChannel, frequency);
-                    rigolDG2072.SetAmplitude(activeChannel, amplitude);
-                    rigolDG2072.SetOffset(activeChannel, offset);
-                    rigolDG2072.SetPhase(activeChannel, phase);
-
-                    // Log the operation
-                    LogMessage($"Applied {selectedArbWaveform} arbitrary waveform from {selectedCategory} category to Channel {activeChannel}");
-                }
-            }
-            catch (Exception ex)
-            {
-                // Handle any errors
-                LogMessage($"Error applying arbitrary waveform: {ex.Message}");
-            }
+            if (arbitraryWaveformGen != null)
+                arbitraryWaveformGen.OnApplyButtonClick(sender, e);
         }
 
         private double GetFrequencyFromUI()
